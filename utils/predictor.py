import tensorflow as tf
import joblib
import numpy as np
import pandas as pd
import json
import os
import logging

logging.basicConfig(level=logging.INFO, format='%(asctime)s - %(levelname)s - %(message)s')

class DementiaPredictor:
    def __init__(self, model_dir='assets'):  # Default a 'assets' (carpeta separada); cambia a 'utils' si los archivos están allí. Asegúrate de que coincida con app.py
        # Cambio mínimo: Subir un nivel al root del repo (desde utils/), luego join con model_dir (e.g., 'assets')
        # Si los archivos están dentro de utils/, revierte a: os.path.join(os.path.dirname(__file__), model_dir)
        self.model_dir = os.path.join(os.path.dirname(os.path.dirname(__file__)), model_dir)
        self.model = None
        self.scaler = None
        self.label_encoder = None
        self.feature_names = None
        self.config = None
        self.additional_encoders = {}

    def load_model(self):
        """Carga el modelo y todos los componentes necesarios"""
        logging.info("Cargando modelo...")
        logging.info(f"Intentando cargar desde path absoluto: {os.path.abspath(self.model_dir)}")  # Log para depuración en cloud
        # Cargar configuración
        try:
            config_path = os.path.join(self.model_dir, 'model_config.json')
            with open(config_path, 'r') as f:
                self.config = json.load(f)
                logging.info(f"Configuración cargada: {self.config}")  
                self.feature_names = self.config['feature_names']
                logging.info(f"Feature names cargadas: {self.feature_names}")
            logging.info("Configuración cargada.")
        except FileNotFoundError:
            logging.error(f"Error: model_config.json no encontrado en {self.model_dir}")
            return False

        # Cargar modelo (formato .keras)
        model_path_keras = os.path.join(self.model_dir, 'dementia_model.keras')
        if os.path.exists(model_path_keras):
            try:
                self.model = tf.keras.models.load_model(model_path_keras)
                logging.info("Modelo .keras cargado exitosamente.")
            except Exception as e:
                logging.error(f"Error cargando modelo .keras: {e}")
                return False
        else:
            # Fallback to .h5 if .keras is not found (for backward compatibility)
            model_path_h5 = os.path.join(self.model_dir, 'dementia_model.h5')
            if os.path.exists(model_path_h5):
                try:
                    self.model = tf.keras.models.load_model(model_path_h5)
                    logging.info("Modelo .h5 cargado exitosamente como fallback.")
                except Exception as e:
                    logging.error(f"Error cargando modelo .h5: {e}")
                    return False
            else:
                logging.error(f"Error: Archivo de modelo no encontrado en {self.model_dir} (ni .keras ni .h5)")
                return False

        # Cargar preprocessors
        try:
            scaler_path = os.path.join(self.model_dir, 'scaler.pkl')
            self.scaler = joblib.load(scaler_path)
            logging.info("Scaler cargado.")
        except FileNotFoundError:
            logging.error(f"Error: scaler.pkl no encontrado en {self.model_dir}")
            return False

        try:
            # Load le_group as the primary label encoder
            le_group_path = os.path.join(self.model_dir, 'le_group.pkl')
            self.label_encoder = joblib.load(le_group_path)
            logging.info("Label encoder (Group) cargado.")
        except FileNotFoundError:
            logging.error(f"Error: le_group.pkl no encontrado en {self.model_dir}")
            # Fallback to older name if exists
            try:
                label_encoder_path = os.path.join(self.model_dir, 'label_encoder.pkl')
                self.label_encoder = joblib.load(label_encoder_path)
                logging.info("Label encoder (label_encoder.pkl) cargado como fallback.")
            except FileNotFoundError:
                logging.error(f"Error: label_encoder.pkl no encontrado en {self.model_dir}")
                return False

        # Cargar feature names
        try:
            feature_names_path = os.path.join(self.model_dir, 'feature_names.json')
            with open(feature_names_path, 'r') as f:
                self.feature_names = json.load(f)
            logging.info("Nombres de features cargados.")
            logging.info(f"Features esperadas: {len(self.feature_names)}")
        except FileNotFoundError:
            logging.error(f"Error: feature_names.json no encontrado en {self.model_dir}")
            return False

        # Cargar encoders adicionales (e.g., le_gender)
        if 'additional_encoders' in self.config:
            for encoder_name, encoder_file in self.config['additional_encoders'].items():
                encoder_path = os.path.join(self.model_dir, encoder_file)
                if os.path.exists(encoder_path):
                    try:
                        self.additional_encoders[encoder_name] = joblib.load(encoder_path)
                        logging.info(f"Encoder adicional '{encoder_name}' cargado desde {encoder_file}.")
                    except Exception as e:
                        logging.warning(f"Advertencia: Error cargando encoder adicional '{encoder_name}' desde {encoder_file}: {e}")
                else:
                    logging.warning(f"Advertencia: Encoder adicional '{encoder_name}' no encontrado en {self.model_dir}.")

        return True

    def predict(self, data):
<<<<<<< HEAD
        """Realiza predicción sobre nuevos datos"""
        logging.info(f"Columnas en features_df (antes de validación): {list(data.columns)}")
=======

>>>>>>> 23e5c9b7
        if self.model is None or self.scaler is None or self.label_encoder is None or self.feature_names is None:
            logging.error("Error: El modelo o los preprocesadores no se han cargado correctamente.")
            return None
        
        missing_features = set(self.feature_names) - set(features_df.columns)
        if missing_features:
            raise ValueError(f"Faltan features en features_df: {missing_features}")
    
    
        if isinstance(data, dict):
            data = pd.DataFrame([data])
        elif isinstance(data, np.ndarray):
            if data.shape[1] != len(self.feature_names):
                raise ValueError(f"Número incorrecto de features. Esperado: {len(self.feature_names)}, Recibido: {data.shape[1]}")
            data = pd.DataFrame(data, columns=self.feature_names)
        elif not isinstance(data, pd.DataFrame):
            raise TypeError("El dato de entrada debe ser un diccionario, un array de NumPy o un DataFrame de Pandas.")

        # Asegurar que el DataFrame tenga las columnas esperadas en el orden correcto
        try:
            data = data[self.feature_names]
        except KeyError as e:
            logging.error(f"Error: Faltan features en los datos de entrada: {e}")
            return None

        # Escalar datos
        try:
            data_scaled = self.scaler.transform(data)
        except Exception as e:
            logging.error(f"Error durante el escalado de features: {e}")
            return None

        # Predicción
        try:
            # Predict returns a list of outputs for multi-output models
            predictions = self.model.predict(data_scaled, verbose=0)
            class_pred = predictions[0]
            reg_pred = predictions[1]
        except Exception as e:
            logging.error(f"Error durante la predicción del modelo: {e}")
            return None

        # Procesar resultados
        results = []
        # Ensure reg_pred is flattened for consistent processing
        reg_pred_flat = reg_pred.flatten()

        for i in range(len(data)):
            predicted_class_idx = np.argmax(class_pred[i])
            # inverse_transform expects a list-like input
            predicted_class = self.label_encoder.inverse_transform([predicted_class_idx])[0]
            class_probability = np.max(class_pred[i])
            predicted_mmse = reg_pred_flat[i] # Use flattened prediction

            result = {
                'classification': predicted_class,
                'probability': float(class_probability),
                'mmse_score': float(predicted_mmse),
                'class_probabilities': {
                    cls_name: float(prob) for cls_name, prob in zip(self.label_encoder.classes_, class_pred[i])
                }
            }
            results.append(result)

        return results[0] if len(results) == 1 else results

# Función de conveniencia para uso rápido
def predict_dementia(data, model_dir='assets'):  # Default a 'assets'; cambia a 'utils' si los archivos están allí
    """Función simple para predicción rápida"""
    predictor = DementiaPredictor(model_dir)
    if predictor.load_model():
        return predictor.predict(data)
    else:
        logging.error("No se pudo cargar el modelo para predicción.")
        return None

# Ejemplo de uso:
if __name__ == "__main__":
    # Directorio donde se exportó el modelo
    # Cambia esto si tu directorio de exportación es diferente (e.g., 'assets' o 'utils')
    model_export_directory = 'assets'  # Default a 'assets'; ajusta según tu estructura de repo

    predictor = DementiaPredictor(model_export_directory)

    # Intentar cargar el modelo y preprocesadores
    if predictor.load_model():
        logging.info("\nModelo cargado. Listo para predecir.")

        # Crear datos de ejemplo para la predicción
        # DEBES REEMPLAZAR ESTO CON DATOS REALES O GENERADOS CORRECTAMENTE
        # Asegúrate de que las features coincidan EXACTAMENTE con predictor.feature_names
        logging.info(f"Generando datos de ejemplo con {len(predictor.feature_names)} features...")
        # Create a dictionary with dummy data for prediction
        example_data_dict = {feature: 0.1 * (i + 1) for i, feature in enumerate(predictor.feature_names)}
        # If Gender is a feature and was label encoded, we need to handle it
        # Assuming 'Gender' is one of the features and was encoded by le_gender
        if 'Gender' in example_data_dict and 'gender' in predictor.additional_encoders:
            # Assuming 'M' maps to 1 and 'F' maps to 0 based on previous encoding
            # You might need to adjust this based on how le_gender was fitted
            example_data_dict['Gender'] = 1 # Example: Encode 'M' as 1

        try:
            # Realizar la predicción
            # Pass the dictionary directly to the predict method
            result = predictor.predict(example_data_dict)

            # Imprimir el resultado
            logging.info("\nResultado de la predicción:")
            logging.info(f"  Clasificación: {result['classification']}")
            logging.info(f"  Probabilidad (Clase Predicha): {result['probability']:.3f}")
            logging.info(f"  Score MMSE: {result['mmse_score']:.2f}")
            logging.info(f"  Probabilidades por clase: {result['class_probabilities']}")

        except ValueError as e:
            logging.error(f"Error al predecir: {e}")
        except TypeError as e:
            logging.error(f"Error de tipo al predecir: {e}")
        except Exception as e:
            logging.error(f"Ocurrió un error inesperado durante la predicción: {e}")

    else:
        logging.error("\nNo se pudo cargar el modelo. No se realizará la predicción de ejemplo.")<|MERGE_RESOLUTION|>--- conflicted
+++ resolved
@@ -112,12 +112,8 @@
         return True
 
     def predict(self, data):
-<<<<<<< HEAD
         """Realiza predicción sobre nuevos datos"""
-        logging.info(f"Columnas en features_df (antes de validación): {list(data.columns)}")
-=======
-
->>>>>>> 23e5c9b7
+
         if self.model is None or self.scaler is None or self.label_encoder is None or self.feature_names is None:
             logging.error("Error: El modelo o los preprocesadores no se han cargado correctamente.")
             return None
